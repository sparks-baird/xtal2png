# convert between a fixed crystal Structure to numeric representation (test), to PNG
# (test), and back to crystal Structure (test)

from os import path

import pandas as pd
from pymatgen.core.structure import Structure

from xtal2png.skeleton import XtalConverter

EXAMPLE_CIFS = ["Zn2B2PbO6.cif", "V2NiSe4.cif"]
S = []
for cif in EXAMPLE_CIFS:
    fpath = path.join("..", "data", "external", cif)
    S.append(Structure.from_file(fpath))

<<<<<<< HEAD

def test_structures_to_arrays():
    xc = XtalConverter()
    data = xc.structures_to_arrays(S)
    return data


def test_structures_to_arrays_single():
    xc = XtalConverter()
    data = xc.structures_to_arrays([S[0]])
    return data


def test_xtal2png():
    xc = XtalConverter()
    imgs = xc.xtal2png(S, show=True, save=True)
    return imgs


def test_xtal2png_single():
    xc = XtalConverter()
    imgs = xc.xtal2png([S[0]], show=False, save=True)
    return imgs


imgs = test_xtal2png()
=======
def test_structures_to_arrays():
    xc = XtalConverter()
    data = xc.structures_to_arrays(S)
    return data


def test_structures_to_arrays_single():
    xc = XtalConverter()
    data = xc.structures_to_arrays([S[0]])
    return data


def test_xtal2png():
    xc = XtalConverter()
    imgs = xc.xtal2png(S, show=False, save=True)
    return imgs


def test_xtal2png_single():
    xc = XtalConverter()
    imgs = xc.xtal2png([S[0]], show=False, save=True)
    return imgs

>>>>>>> 52b6da0e

1 + 1<|MERGE_RESOLUTION|>--- conflicted
+++ resolved
@@ -13,8 +13,6 @@
 for cif in EXAMPLE_CIFS:
     fpath = path.join("..", "data", "external", cif)
     S.append(Structure.from_file(fpath))
-
-<<<<<<< HEAD
 
 def test_structures_to_arrays():
     xc = XtalConverter()
@@ -41,30 +39,5 @@
 
 
 imgs = test_xtal2png()
-=======
-def test_structures_to_arrays():
-    xc = XtalConverter()
-    data = xc.structures_to_arrays(S)
-    return data
-
-
-def test_structures_to_arrays_single():
-    xc = XtalConverter()
-    data = xc.structures_to_arrays([S[0]])
-    return data
-
-
-def test_xtal2png():
-    xc = XtalConverter()
-    imgs = xc.xtal2png(S, show=False, save=True)
-    return imgs
-
-
-def test_xtal2png_single():
-    xc = XtalConverter()
-    imgs = xc.xtal2png([S[0]], show=False, save=True)
-    return imgs
-
->>>>>>> 52b6da0e
 
 1 + 1